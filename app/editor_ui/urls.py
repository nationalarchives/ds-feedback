--- conflicted
+++ resolved
@@ -1,22 +1,19 @@
 from django.urls import path
 
-<<<<<<< HEAD
-from app.editor_ui.views import ProjectDetailView, ProjectListView, index
-=======
-from app.editor_ui.views import ProjectCreateView, index
->>>>>>> 3d72e849
+from app.editor_ui.views import (
+    ProjectCreateView,
+    ProjectDetailView,
+    ProjectListView,
+    index,
+)
 
 urlpatterns = [
     path("", index, name="index"),
     path(
-<<<<<<< HEAD
         "projects/<uuid:uuid>/",
         ProjectDetailView.as_view(),
         name="project_detail",
     ),
     path("projects/", ProjectListView.as_view(), name="project_list"),
-=======
-        "projects/create/", ProjectCreateView.as_view(), name="project_create"
-    ),
->>>>>>> 3d72e849
+    path("projects/create/", ProjectCreateView.as_view(), name="project_create"),
 ]