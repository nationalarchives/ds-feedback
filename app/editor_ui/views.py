--- conflicted
+++ resolved
@@ -1,24 +1,18 @@
 from django.contrib.auth.decorators import login_required
 from django.contrib.auth.mixins import LoginRequiredMixin
-<<<<<<< HEAD
 from django.db.models import Count, Q
 from django.shortcuts import render
-from django.views.generic import DetailView
+from django.views.generic import DetailView, ListView
 
 from app.editor_ui.mixins import SuperuserRequiredMixin
-=======
-from django.shortcuts import render
-from django.views.generic import ListView
-
->>>>>>> e0dbf4f8
 from app.projects.models import Project
 
 
+@login_required(login_url="/auth/login/")
 def index(request):
     return render(request, "editor_ui/index.html")
 
 
-<<<<<<< HEAD
 class ProjectDetailView(LoginRequiredMixin, SuperuserRequiredMixin, DetailView):
     model = Project
     template_name = "editor_ui/projects/project_detail.html"
@@ -57,7 +51,8 @@
         context["prompts_count"] = project.prompts_count
 
         return context
-=======
+
+
 class ProjectListView(LoginRequiredMixin, ListView):
     model = Project
     template_name = "editor_ui/projects/project_list.html"
@@ -69,5 +64,4 @@
             qs = Project.objects.all()
         else:
             qs = Project.objects.filter(owned_by=self.request.user)
-        return qs
->>>>>>> e0dbf4f8
+        return qs